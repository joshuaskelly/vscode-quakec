/**
 * @file Common classes for working with language source documents
 * @author Joshua Skelton
 */

const fs = require("fs");
const os = require("os");
const path = require("path");
const parser = require("../../parser/quakec-parser");
<<<<<<< HEAD
const { DocumentHighlightKind } = require('vscode-languageserver');
const { TextDocument } = require('vscode-languageserver-textdocument');

/** @typedef {import('vscode-languageserver').Diagnostic} Diagnostic */
/** @typedef {import('vscode-languageserver').Hover} Hover */
/** @typedef {import('vscode-languageserver').Location} Location */
/** @typedef {import('vscode-languageserver').PublishDiagnosticsParams} PublishDiagnosticsParams */
/** @typedef {import('vscode-languageserver').ReferenceParams} ReferenceParams */
/** @typedef {import('vscode-languageserver').TextDocumentPositionParams} TextDocumentPositionParams */
/** @typedef {import('vscode-languageserver').DocumentHighlightParams} DocumentHighlightParams */
/** @typedef {import('vscode-languageserver').DocumentHighlight} DocumentHighlight */
=======
const { TextDocument } = require('vscode-languageserver-textdocument');

/** @typedef {import('vscode-languageserver').Diagnostic} Diagnostic*/
/** @typedef {import('vscode-languageserver').Hover} Hover*/
/** @typedef {import('vscode-languageserver').Location} Location*/
/** @typedef {import('vscode-languageserver').PublishDiagnosticsParams} PublishDiagnosticsParams*/
/** @typedef {import('vscode-languageserver').ReferenceParams} ReferenceParams*/
/** @typedef {import('vscode-languageserver').TextDocumentPositionParams} TextDocumentPositionParams*/
>>>>>>> 33e17f79
/** @typedef {import('../../parser/quakec-parser').Program} Program */
/** @typedef {import('../../parser/quakec-parser').Scope} Scope */
/** @typedef {import('../../parser/quakec-parser').FeatureInfo} FeatureInfo */

class DocumentCacheItem {
    /**
     * @param {number} version Document version.
     * @param {TextDocument} document TextDocument
     */
    constructor(version, document) {
        /** @type {number} */
        this.version = version || -1;

        /** @type {TextDocument} */
        this.document = document || null;
    }
}

class ProgramCacheItem {
    /**
     * @param {string} uri Document uri string.
     * @param {boolean} isValid Is given Program object valid?
     * @param {Program} program A Program object.
     */
    constructor(uri, isValid, program) {
        /** @type {string} */
        this.uri = uri || "";

        /** @type {boolean} */
        this.isValid = isValid || false;

        /** @type {Program | null} */
        this.program = program || null;
    }
}

 /** @class SourceDocumentManager */
module.exports.SourceDocumentManager = class SourceDocumentManager {
    constructor(root) {
        /**
         * Path to the workspace root directory.
         * @type {string}
         *  */
        this.workspaceRoot = root;

        /**
         * Document cache.
         *
         * @type Object.<string, DocumentCacheItem>
         */
        this.documents = {};

        /**
         * Program cache.
         *
         * @type {Object.<string, ProgramCacheItem>}
         */
        this.programs = {};

        /**
         * The order to process source documents.
         *
         * @type {string[]}
         */
        this.sourceOrder = [];
        this.documentsParsed = 0;
        this.language = "qcc";
        this.loadDocuments();
    }

    /**
     * Gets the source document for a given uri
     *
     * @param {string} uri Document uri string.
     * @return {TextDocument} TextDocument object.
     */
    getDocument(uri) {
        const documentCacheItem = this.getDocumentCacheItem(uri);

        if (!documentCacheItem) {
            return null;
        }

        return documentCacheItem.document;
    }

    /**
     * Update document
     *
     * @param {TextDocument} document TextDocument to update.
     */
    updateDocument(document) {
        const uri = this.fromVSCodeUri(document.uri);
        let documentCacheItem = this.getDocumentCacheItem(uri);

        // Update if not currently tracked or newer version
        if (!documentCacheItem || documentCacheItem.version < document.version) {
            documentCacheItem = new DocumentCacheItem(document.version, document);

            this.setDocumentCacheItem(uri, documentCacheItem);
            this.invalidateProgram(uri);
            this.validateProgramCache();
        }
    }

    /**
     * Hover request handler.
     *
     * @param {TextDocumentPositionParams} request A Hover request.
     * @return {Hover} A Hover object
     */
    getHover(request) {
        const program = this.getProgram(request.textDocument.uri);

        if (!program) {
            return { contents: "" };
        }

        const type = program.getTypeString(request.position);

        if (!type) {
            return { contents: "" };
        }

        return {
            contents: {
                language: "quakec",
                value: type
            }
        };
    }

    /**
     * Definition request handler.
     *
     * @param {TextDocumentPositionParams} request A definition request.
     * @return {Location} A Location object.
     */
    getDefinition(request) {
        const program = this.getProgram(request.textDocument.uri);

        if (!program) {
            return null;
        }

        const location = program.getDefinition(request.position);

        if (!location) {
            return null;
        }

<<<<<<< HEAD
        if (!location) {
            return null;
        }

=======
>>>>>>> 33e17f79
        location.uri = this.toVSCodeUri(location.uri);

        return location;
    }

    /**
     * Reference request hander.
     *
     * @param {ReferenceParams} request A reference request.
     * @return {Location} A Location object.
     */
    getReferences(request) {
        this.validateProgramCache();
        const program = this.getProgram(request.textDocument.uri);

        if (!program) {
            return [];
        }

        const locations = program.getReferences(request.position, request.context.includeDeclaration);

        for (const location of locations) {
            location.uri = this.toVSCodeUri(location.uri);
        }

        return locations;
    }


    /**
     * Highlight request hander.
     *
     * @param {DocumentHighlightParams} request
     * @return {DocumentHighlight[]} Highlight objects.
     */
    getHighlight(request) {
        this.validateProgramCache();
        const program = this.getProgram(request.textDocument.uri);

        if (!program) {
            return [];
        }

        /** @type {DocumentHighlight[]} */
        const locations = program.getReferences(request.position, true, false);

        for (const location of locations) {
            delete location.uri;
            locations.kind = DocumentHighlightKind.Read;
        }

        return locations;
    }

    /**
     * Get diagnostics for the given document.
     *
     * @param {TextDocument} document TextDocument to get diagnostics for.
     * @return {Diagnostic[]} A Diagnostic object.
     */
    getDiagnostics(document) {
        const program = this.getProgram(document.uri);

        if (!program) {
            return [];
        }

        const diagnostics = [];
        const errors = program.getErrors();

        for (const error of errors) {
            const diagnostic = {
                range: error.range,
                severity: error.severity,
                message: error.message
            };

            diagnostics.push(diagnostic);
        }

        return diagnostics;
    }

    /**
     * Get diagnostics for all documents in the workspace.
     *
     * @return {PublishDiagnosticsParams[]} An array of PublishDiagnosticsParams objects.
     */
    getDiagnosticsAll() {
        /** @type {PublishDiagnosticsParams[]} */
        const publishDiagnosticsParams = [];
        for (const uri in this.documents) {
            const document = this.getDocument(uri);

            if (document == null) {
                continue;
            }

            const diagnostics = this.getDiagnostics(document);
            publishDiagnosticsParams.push(
                {
                    uri: this.toVSCodeUri(uri),
                    diagnostics: diagnostics
                }
            );
        }

        return publishDiagnosticsParams;
    }

    /**
     * Check whether or not the features have changed.
     * 
     * @param {FeatureInfo} features 
     * @return {boolean}
     */
    haveFeaturesChanged(features) {
        if (!this.features) {
            return true;
        }

        for (const key of Object.keys(features)) {
            if (this.features[key] !== features[key]) {
                return true;
            }
        }

        return false;
    }

    /**
     * Set the language and features settings of the parser.
     * 
     * @param {string} language 
     * @param {FeatureInfo} features 
     */
    setLanguageAndFeatures(language, features) {
        let requireValidation = false;

        if (this.language !== language) {
            this.language = language;
<<<<<<< HEAD
            requireValidation = true;
        }

        if (this.haveFeaturesChanged(features)) {
            this.features = features;
            requireValidation = true;
        }

        if (requireValidation) {
=======
>>>>>>> 33e17f79
            this.invalidateProgramCache();
            this.validateProgramCache();
        }
    }

    /**
     * Get a Program for the given uri.
     *
     * @param {string} uri Document uri string.
     * @return {Program} A Program object.
     */
    getProgram(uri) {
        uri = this.fromVSCodeUri(uri);
        const programCacheItem = this.getProgramCacheItem(uri);

        if (!programCacheItem) {
            return null;
        }

        if (!programCacheItem.isValid) {
            this.validateProgram(uri, null);
        }

        return programCacheItem.program;
    }

    /**
     * Load all source documents in workspace.
     */
    loadDocuments() {
        this.documents = {};

        /**
         * Helper function to walk a given directory.
         *
         * @param {string} dir
         * @return {string[]} An array of uri strings.
         */
        const walk = function(dir) {
            let results = [];
            const files = fs.readdirSync(dir);

            for (const file of files) {
                const uri = path.join(dir, file);
                const stat = fs.statSync(uri);

                if (stat.isDirectory()) {
                    results = results.concat(walk(uri));
                }
                else {
                    results.push(uri);
                }
            }

            return results;
        };

        /** @type {string[]} */
        let uris = [];

        if (this.workspaceRoot) {
            uris = walk(this.fromVSCodeUri(this.workspaceRoot));
        }

        for (const uri of uris) {
            if (!this.isSourceDocument(uri) && !this.isProjectDocument(uri)) {
                continue;
            }

            const document = this.loadDocument(uri);

            if (!document) {
                return;
            }

            if (this.isProjectDocument(uri)) {
                this.buildSourceOrder(document);
            }
        }

        this.validateProgramCache();
    }

    /**
     * Create a TextDocument object from the given uri and update the document
     * cache.
     *
     * @param {string} uri Document uri string.
     * @return {TextDocument} A TextDocument object.
     */
    loadDocument(uri) {
        const document = this.readDocument(uri);

        if (!document) {
            return null;
        }

        const documentCacheItem = new DocumentCacheItem(document.version, document);
        this.setDocumentCacheItem(uri, documentCacheItem);

        if (this.isSourceDocument(uri)) {
            const programCacheItem = new ProgramCacheItem(uri, false, null);
            this.setProgramCacheItem(uri, programCacheItem);
        }

        return document;
    }

    /**
     * Is the given uri is a Quake C source document?
     *
     * @param {string} uri Document uri string.
     * @return {boolean} True if given uri a Quake C source document.
     */
    isSourceDocument(uri) {
        return path.extname(uri) === ".qc";
    }

    /**
     * Is the given uri a Quake C source ordering?
     *
     * @param {string} uri Document uri string.
     * @return {boolean} True if the given uri a Quake C source ordering.
     */
    isProjectDocument(uri) {
        return path.win32.basename(uri) === "progs.src";
    }

    /**
     * Create a TextDocument object from a given uri.
     *
     * @param {string} uri Document uri string.
     * @return {TextDocument} A TextDocument object.
     */
    readDocument(uri) {
        if (!fs.existsSync(uri)) {
            return null;
        }

        const content = fs.readFileSync(uri, "utf8");

        let langId = "quakec";
        if (!this.isSourceDocument(uri)) {
            langId = "plaintext";
        }

        return TextDocument.create(uri, langId, 1, content);
    }

    /**
     * Validate all Programs.
     *
     * @param {string?} stopAtUri An optional uri to stop validating programs.
     */
    validateProgramCache(stopAtUri) {
        console.log("Validating AST Cache...");
        const start = new Date().getTime();
        this.documentsParsed = 0;
        let done = false;

        if (this.sourceOrder) {
            let scope = null;

            for (let i = 0; i < this.sourceOrder.length; i++) {
                const uri = this.sourceOrder[i];

                console.log(`   Validating ${path.win32.basename(uri)}`);
                const program = this.validateProgram(uri, scope);

                if (program) {
                    scope = program.scope;
                }

                if (uri === stopAtUri) {
                    done = true;
                    break;
                }
            }
        }

        if (!done) {
            for (const uri in this.programs) {
                this.validateProgram(uri, null);

                if (uri === stopAtUri) {
                    return;
                }
            }
        }

        const elapsed = new Date().getTime() - start;
        console.log(`Parsed ${this.documentsParsed} documents in ${elapsed} milliseconds`);
    }

    /**
     * Validate the given document and return a Program object.
     * @param {string} uri Document uri string.
     * @param {Scope} parentScope Parent Scope object.
     * @return {Program} A Program object.
     */
    validateProgram(uri, parentScope) {
        let programCacheItem = this.getProgramCacheItem(uri);

        if (!programCacheItem) {
            return null;
        }

        if (programCacheItem.isValid) {
            return programCacheItem.program;
        }

        if (programCacheItem && programCacheItem.program && programCacheItem.program.scope) {
            parentScope = parentScope || programCacheItem.program.scope.parent;
        }

        const document = this.getDocument(uri);

        if (!document) {
            return null;
        }

        // Parse the document
        const parseInfo = {
            program: document.getText(),
            uri: uri,
            parentScope: parentScope,
            language: this.language
        };
        const program = parser.parse(parseInfo);

        programCacheItem = new ProgramCacheItem(uri, true, program);
        this.setProgramCacheItem(uri, programCacheItem);

        this.documentsParsed += 1;

        return program;
    }

    /**
     * Invalidate all Program objects.
     */
    invalidateProgramCache() {
        for (const uri in this.programs) {
            this.invalidateProgram(uri, false);
        }
    }

    /**
     * Invalidate a given document.
     *
     * @param {string} uri Document uri string.
     * @param {boolean} invalidateDownstream Invalidate all downstream programs?
     */
    invalidateProgram(uri, invalidateDownstream = true) {
        const programCacheItem = this.getProgramCacheItem(uri);

        if (!programCacheItem) {
            return;
        }

        const program = programCacheItem.program;

        if (!program) {
            return;
        }

        programCacheItem.isValid = false;
        this.setProgramCacheItem(uri, programCacheItem);

        // Remove references
        program.invalidate();

        if (invalidateDownstream && this.sourceOrder.includes(uri)) {
            for (let i = this.sourceOrder.indexOf(uri); i < this.sourceOrder.length; i++) {
                const uri = this.sourceOrder[i];
                this.invalidateProgram(uri, false);
            }
        }
    }

    /**
     * Create a source ordering for the given progs.src document.
     *
     * @param {TextDocument} progsSrcDocument
     */
    buildSourceOrder(progsSrcDocument) {
        if (!this.isProjectDocument(progsSrcDocument.uri)) {
            return;
        }

        let text = progsSrcDocument.getText();
        text = text.replace(/\/\/.*/g, "");
        this.sourceOrder = text.split(/\s+/).filter(sourceDoc => sourceDoc);
        this.sourceOrder.shift();

        this.sourceOrder = this.sourceOrder.map(
            function(sourceDoc) {
                return path.join(path.dirname(progsSrcDocument.uri), sourceDoc);
            });
    }

    /**
     * Get a ProgramCacheItem for the given document uri.
     *
     * @param {string} uri Document uri string.
     * @return {ProgramCacheItem} A ProgramCacheItem object.
     */
    getProgramCacheItem(uri) {
        return this.programs[uri.toLowerCase()];
    }

    /**
     * Set ProgramCacheItem for given uri string.
     *
     * @param {string} uri Document uri string.
     * @param {ProgramCacheItem} cacheItem ProgramCacheItem to set.
     */
    setProgramCacheItem(uri, cacheItem) {
        this.programs[uri.toLowerCase()] = cacheItem;
    }

    /**
     * Get DocumentCacheItem for given document uri.
     *
     * @param {string} uri Document uri string.
     * @return {DocumentCacheItem} DocumentCacheItem for given uri.
     */
    getDocumentCacheItem(uri) {
        return this.documents[uri.toLowerCase()];
    }

    /**
     * Set the DocumentCacheItem for given document uri.
     *
     * @param {string} uri Document uri string.
     * @param {DocumentCacheItem} cacheItem DocumentCacheItem to set for given uri.
     */
    setDocumentCacheItem(uri, cacheItem) {
        this.documents[uri.toLowerCase()] = cacheItem;
    }

    /**
     * Normalize VS Code uri strings.
     *
     * @param {string} uri Document uri string.
     * @return {string} Normalized uri string.
     */
    fromVSCodeUri(uri) {
        uri = uri.replace(/file:[\\/]+/, "");
        const osType = os.type();

        if (osType === "Windows_NT") {
            uri = uri.replace("%3A", ":");
        }
        else {
            uri = path.posix.sep + uri;
        }

        return path.normalize(uri);
    }

    /**
     * Convert normalized string to the format VS Code expects.
     * @param {string} uri Document string uri.
     * @return {string} VS Code specific uri string.
     */
    toVSCodeUri(uri) {
        uri = uri.replace(/\\/g, path.posix.sep);
        const osType = os.type();

        if (osType === "Windows_NT") {
            return "file:" + path.posix.sep + uri;
        }

        return "file:" + path.posix.sep + path.posix.sep + uri;
    }
};<|MERGE_RESOLUTION|>--- conflicted
+++ resolved
@@ -7,7 +7,6 @@
 const os = require("os");
 const path = require("path");
 const parser = require("../../parser/quakec-parser");
-<<<<<<< HEAD
 const { DocumentHighlightKind } = require('vscode-languageserver');
 const { TextDocument } = require('vscode-languageserver-textdocument');
 
@@ -19,16 +18,6 @@
 /** @typedef {import('vscode-languageserver').TextDocumentPositionParams} TextDocumentPositionParams */
 /** @typedef {import('vscode-languageserver').DocumentHighlightParams} DocumentHighlightParams */
 /** @typedef {import('vscode-languageserver').DocumentHighlight} DocumentHighlight */
-=======
-const { TextDocument } = require('vscode-languageserver-textdocument');
-
-/** @typedef {import('vscode-languageserver').Diagnostic} Diagnostic*/
-/** @typedef {import('vscode-languageserver').Hover} Hover*/
-/** @typedef {import('vscode-languageserver').Location} Location*/
-/** @typedef {import('vscode-languageserver').PublishDiagnosticsParams} PublishDiagnosticsParams*/
-/** @typedef {import('vscode-languageserver').ReferenceParams} ReferenceParams*/
-/** @typedef {import('vscode-languageserver').TextDocumentPositionParams} TextDocumentPositionParams*/
->>>>>>> 33e17f79
 /** @typedef {import('../../parser/quakec-parser').Program} Program */
 /** @typedef {import('../../parser/quakec-parser').Scope} Scope */
 /** @typedef {import('../../parser/quakec-parser').FeatureInfo} FeatureInfo */
@@ -180,13 +169,6 @@
             return null;
         }
 
-<<<<<<< HEAD
-        if (!location) {
-            return null;
-        }
-
-=======
->>>>>>> 33e17f79
         location.uri = this.toVSCodeUri(location.uri);
 
         return location;
@@ -328,7 +310,6 @@
 
         if (this.language !== language) {
             this.language = language;
-<<<<<<< HEAD
             requireValidation = true;
         }
 
@@ -338,8 +319,6 @@
         }
 
         if (requireValidation) {
-=======
->>>>>>> 33e17f79
             this.invalidateProgramCache();
             this.validateProgramCache();
         }
