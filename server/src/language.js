--- conflicted
+++ resolved
@@ -164,10 +164,11 @@
         }
 
         const location = program.getDefinition(request.position);
-<<<<<<< HEAD
-
-=======
->>>>>>> 0f31c5fc
+
+        if (!location) {
+            return null;
+        }
+
         if (!location) {
             return null;
         }
